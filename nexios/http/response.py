--- conflicted
+++ resolved
@@ -918,12 +918,8 @@
         items: List[Any],
         total_items: Optional[int] = None,
         strategy: Union[str, BasePaginationStrategy] = "page_number",
-<<<<<<< HEAD
         data_handler :type[SyncListDataHandler]= SyncListDataHandler,
         **kwargs :Dict[str, Any]
-=======
-        **kwargs: Dict[str, Any],
->>>>>>> e76ba71c
     ) -> "NexiosResponse":
         """
         Paginate the response data.
@@ -944,15 +940,10 @@
                 strategy = CursorPagination(**kwargs)  # type:ignore
             else:
                 raise ValueError(f"Unknown pagination strategy: {strategy}")
-<<<<<<< HEAD
         
        
         
         _data_handler = data_handler(items)
-=======
-
-        data_handler = SyncListDataHandler(items)
->>>>>>> e76ba71c
         request = self._request  # You'll need to store the request in the response
 
         paginator = SyncPaginator(
@@ -970,13 +961,9 @@
         items: List[Any],
         total_items: Optional[int] = None,
         strategy: Union[str, BasePaginationStrategy] = "page_number",
-<<<<<<< HEAD
         data_handler :type[AsyncListDataHandler]= AsyncListDataHandler,
 
         **kwargs :Dict[str, Any]
-=======
-        **kwargs: Dict[str, Any],
->>>>>>> e76ba71c
     ) -> "NexiosResponse":
         """
         Paginate the response data.
@@ -997,15 +984,10 @@
                 strategy = CursorPagination(**kwargs)  # type:ignore
             else:
                 raise ValueError(f"Unknown pagination strategy: {strategy}")
-<<<<<<< HEAD
         
         
         
         _data_handler = AsyncListDataHandler(items)
-=======
-
-        data_handler = AsyncListDataHandler(items)
->>>>>>> e76ba71c
         request = self._request  # You'll need to store the request in the response
 
         paginator = AsyncPaginator(
