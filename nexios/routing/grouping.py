import typing
import re
from nexios.types import ASGIApp, Receive, Scope, Send
from nexios.exceptions import NotFoundException
from nexios._internals.__middleware import DefineMiddleware as Middleware
from nexios._internals._route_builder import RouteBuilder
from nexios.structs import URLPath
from .http import Router
from .base import BaseRoute


class Group(BaseRoute):
    def __init__(
        self,
        path: str,
        app: ASGIApp | None = None,
        routes: typing.List[type[BaseRoute]] | None = None,
        name: str | None = None,
        *,
        middleware: typing.List[Middleware] | None = None,
    ) -> None:
        assert path == "" or path.startswith("/"), "Routed paths must start with '/'"
        assert (
            app is not None or routes is not None
        ), "Either 'app=...', or 'routes=' must be specified"
        self.path = path.rstrip("/")
        if app is not None:
            self._base_app: ASGIApp = app
        else:
<<<<<<< HEAD
            self._base_app = Router(routes=routes, prefix=self.path) # type: ignore
=======
            self._base_app = Router(routes=routes)  # type: ignore
>>>>>>> 6c1a4895
        self.app = self._base_app
        if middleware is not None:
            for cls, args, kwargs in reversed(middleware):
                app = cls(app, *args, **kwargs)
        self.name = name
        self.raw_path = path

        self.route_info = RouteBuilder.create_pattern(path)
        self.pattern: typing.Pattern[str] = self.route_info.pattern
        self.param_names = self.route_info.param_names
        self.route_type = self.route_info.route_type

    @property
    def routes(self) -> list[BaseRoute]:
        return getattr(self._base_app, "routes", [])

    def match(
        self, path: str, method: str
    ) -> typing.Tuple[typing.Any, typing.Any, typing.Any]:
        """
        Match a path against this route's pattern and return captured parameters.

        Args:
            path: The URL path to match.

        Returns:
            Optional[Dict[str, Any]]: A dictionary of captured parameters if the path matches,
            otherwise None.
        """
        match = self.pattern.match(path)
        if match:
            matched_params = match.groupdict()
            for key, value in matched_params.items():
                matched_params[key] = self.route_info.convertor[  # type: ignore
                    key
                ].convert(value)
            return match, matched_params, True
        return None, None, False

    def url_path_for(self, _name: str, **path_params: typing.Any) -> URLPath:
        """
        Generate a URL path for the route with the given name and parameters.

        Args:
            name: The name of the route.
            path_params: A dictionary of path parameters to substitute into the route's path.

        Returns:
            str: The generated URL path.

        Raises:
            ValueError: If the route name does not match or if required parameters are missing.
        """
        if _name != self.name:
            raise ValueError(
                f"Route name '{_name}' does not match the current route name '{self.name}'."
            )

        required_params = set(self.param_names)
        provided_params = set(path_params.keys())
        if required_params != provided_params:
            missing_params = required_params - provided_params
            extra_params = provided_params - required_params
            raise ValueError(
                f"Missing parameters: {missing_params}. Extra parameters: {extra_params}."
            )

        path = self.raw_path
        for param_name, param_value in path_params.items():
            param_value = str(param_value)

            path = re.sub(rf"\{{{param_name}(:[^}}]+)?}}", param_value, path)

        return URLPath(path=path, protocol="http")

    async def handle(self, scope: Scope, receive: Receive, send: Send) -> None:
        print(self.app)
        await self.app(scope, receive, send)

<<<<<<< HEAD
  
=======
    def __eq__(self, other: typing.Any) -> bool:
        return (
            isinstance(other, Group)
            and self.path == other.path
            and self.app == other.app
        )
>>>>>>> 6c1a4895

    def __repr__(self) -> str:
        class_name = self.__class__.__name__
        name = self.name or ""
        return f"{class_name}(path={self.path!r}, name={name!r}, app={self.app!r})"

    def __call__(self, scope: Scope, receive: Receive, send: Send) -> typing.Any:
        print(self.app)
        return self.app(scope, receive, send)<|MERGE_RESOLUTION|>--- conflicted
+++ resolved
@@ -27,11 +27,7 @@
         if app is not None:
             self._base_app: ASGIApp = app
         else:
-<<<<<<< HEAD
             self._base_app = Router(routes=routes, prefix=self.path) # type: ignore
-=======
-            self._base_app = Router(routes=routes)  # type: ignore
->>>>>>> 6c1a4895
         self.app = self._base_app
         if middleware is not None:
             for cls, args, kwargs in reversed(middleware):
@@ -111,16 +107,7 @@
         print(self.app)
         await self.app(scope, receive, send)
 
-<<<<<<< HEAD
   
-=======
-    def __eq__(self, other: typing.Any) -> bool:
-        return (
-            isinstance(other, Group)
-            and self.path == other.path
-            and self.app == other.app
-        )
->>>>>>> 6c1a4895
 
     def __repr__(self) -> str:
         class_name = self.__class__.__name__
