---
title: Authentication in Nexios
description: A guide to authentication in Nexios
head:
  - - meta
    - property: og:title
      content: Authentication in Nexios
  - - meta
    - property: og:description
      content: Nexios makes authentication simple yet powerful. Learn how to secure your API with just one line of code, and discover the built-in features that make authentication a breeze.
---

# Authentication in Nexios
Nexios provides a simple yet powerful authentication system that makes securing your API a breeze. With just one line of code, you can protect your routes with robust authentication logic.

By default, Nexios will try to authenticate users with a provided list of `backends`. This means that users can authenticate with either JSON Web Tokens (JWT) or session-based authentication. You can also add custom backends to support other authentication methods, such as API keys or OAuth.

<<<<<<< HEAD
Nexios makes authentication simple yet powerful. Here's what you need to get started:
=======
## The Basic Idea
>>>>>>> f5e4549a

Nexios uses a simple yet powerful authentication system that makes securing your API a breeze. With just one line of code, you can protect your routes with robust authentication logic.

```py
from nexios import NexiosApp
from nexios.config import MakeConfig
from nexios.http import Request, Response
from nexios.auth.middleware import AuthenticationMiddleware
from nexios.auth.backends.jwt import JWTAuthBackend
from nexios.auth import SimpleUser

app = NexiosApp(config=MakeConfig(
    secret_key="your-secret-key",
    
))
app.add_middleware(AuthenticationMiddleware(
    user_model=SimpleUser,
    backend=JWTAuthBackend()
))

@app.get("/profile")
@auth()
async def user_profile(request: Request, response: Response):
    return {
        "message": f"Welcome back, {request.user.display_name}!",
        "user_id": request.user.identity,
        "is_authenticated": request.user.is_authenticated
    }
```

::: tip
the `user_model` is the model that will be used to load the user from the authentication backend.
:::

## Authentication Middleware
The `AuthenticationMiddleware` takes the following arguments:

- `user_model`: The user model class that will be used to load the user from the authentication backend.
- `backend`: The authentication backend class that will be used to authenticate the user.
- `backends`: A list of authentication backend classes that will be used to authenticate the user. The first backend that successfully authenticates the user will be used.

The middleware will then attach the user to the request object under the `request.user` attribute. If the user is not authenticated, the middleware will attach an `UnauthenticatedUser` to the request object.

The middleware will also attach the authentication type to the request object under the `request.scope["auth"]` attribute. This allows you to check the authentication type in your route handlers.

::: tip
nexios provides a built-in `SimpleUser` class that you can use as the `user_model` argument.
:::


## User Model

The user model is responsible for loading the user from the authentication backend. Nexios provides a simple `BaseUser` class that you can extend to create your own user model.

Here's an example of how to extend the `BaseUser` class to include a `last_login_ip` field:

```python
from nexios.auth.base import BaseUser

class User(BaseUser):
   def __init__(self, identity: str, display_name: str, last_login_ip: str):
       self.identity = identity
       self.display_name = display_name
       self.last_login_ip = last_login_ip

   @property
   def is_authenticated(self) -> bool:
       return True

   @property
   def display_name(self) -> str:
       return self.display_name

   @property
   def identity(self) -> str:
       return self.identity

   @property
   def last_login_ip(self) -> str:
       return self.last_login_ip


    @classmethod
    async def load_user(cls, identity: str) -> User:
        
        user = db.get_user_by_id(identity)
        if user:
            return cls(
                identity=user.id,
                display_name=user.display_name,
                last_login_ip=user.last_login_ip
            )
        return None

app.add_middleware(AuthenticationMiddleware(
    user_model=User,
    backend=JWTAuthBackend()
))

```

- `load_user` is a class method that is responsible for loading the user from the authentication backend it can be from a database or any other source.
now you can access the user via `request.user` and the authentication type via `request.scope["auth"]` if the user is authenticated.

::

## JWT Authentication Backend
Nexios provides a built-in `JWTAuthBackend` that you can use to authenticate users with JSON Web Tokens (JWT).

The `JWTAuthBackend` takes the following arguments:
- `identifier`: The identifier to use for the user.


### Basic Usage

```python
from nexios.auth.backends.jwt import JWTAuthBackend

backend = JWTAuthBackend(identifier="id")

app.add_middleware(AuthenticationMiddleware(
    user_model=User,
    backend=backend
))

@app.get("/")
async def index(request: Request, response: Response):
    return {"message": "Hello, world!"}
```

### Issuing a JWT
Nexios provides a simple way to issue a JWT token.

```python
from nexios.auth.backends.jwt import create_jwt

jwt = create_jwt(payload={"id": "123"})
```
- **payload** is the data to include in the token.

**with expires_in**

```python
jwt = create_jwt(payload={"id": "123"}, expires_in=timedelta(minutes=30))
```

::: warning
- Ensure a secret key is set in the config.
- Nexios use pyjwt for JWT authentication, ensure it is installed.
:::

### Other Configuration

```python
from nexios.auth.backends.jwt import JWTAuthBackend
from nexios.config import MakeConfig
app = NexiosApp(config=MakeConfig(
    secret_key="your-secret-key",
    jwt_algorithms=["HS256"],
    
))
backend = JWTAuthBackend(identifier="id")

app.add_middleware(AuthenticationMiddleware(
    user_model=User,
    backend=backend
))
```

## Session Authentication Backend
Nexios provides a built-in `SessionAuthBackend` that you can use to authenticate users with session-based authentication.


### Basic Usage

```python
from nexios.auth.backends.session import SessionAuthBackend
from nexios.config import MakeConfig
from nexios.session import SessionMiddleware
app = NexiosApp(config=MakeConfig(
    secret_key="your-secret-key",
    
))
app.add_middleware(SessionMiddleware())
backend = SessionAuthBackend()

app.add_middleware(AuthenticationMiddleware(
    user_model=User,
    backend=backend
))
```
The `SessionAuthBackend` takes the following arguments:
- `session_key`: The key used to store user data in the session (default: "user")
- `identifier`: The identifier to use for the user.

::: tip Note
- Ensure a session middleware is added to the app.
:::


### Login & Logout

```python
from nexios.auth.backends.session import login, logout

login(request, user)
logout(request)
```
the `login` function takes the following arguments:
- `request`: The HTTP request containing the session
- `user`: The user to login (should be an instance of `BaseUser`)

## API Key Authentication Backend

::: warning API key authentication is a little bit complex
API key authentication requires careful management of keys, proper storage of hashed keys, and secure transmission. Make sure to follow security best practices when implementing API key authentication.
:::

Nexios provides a built-in `APIKeyAuthBackend` that you can use to authenticate users with API keys. API keys are useful for server-to-server authentication or when you need to authenticate requests from external services.

### Basic Usage

```python
from nexios.auth.backends.apikey import APIKeyAuthBackend
from nexios.auth.base import SimpleUser

class APIKeyUser(SimpleUser):
    def __init__(self, identity: str, display_name: str):
        self.identity = identity
        self.display_name = display_name

    @property
    def is_authenticated(self) -> bool:
        return True

    @property
    def display_name(self) -> str:
        return self.display_name

    @property
    def identity(self) -> str:
        return self.identity

    @classmethod
    async def load_user(cls, identity: str) -> APIKeyUser:
        # Verify the API key against your stored hash
        if db.verify_api_key(identity):
            return cls(identity=identity, display_name="API User")
        return None

backend = APIKeyAuthBackend()

app.add_middleware(AuthenticationMiddleware(
    user_model=APIKeyUser,
    backend=backend
))
```

The `APIKeyAuthBackend` takes the following arguments:
- `header_name`: The HTTP header used to pass the API key (default: "X-API-Key")
- `prefix`: The prefix for the API key (default: "key")

### Creating and Verifying API Keys

Nexios provides utility functions to create and verify API keys securely:

```python
from nexios.auth.backends.apikey import create_api_key, verify_key

# Create a new API key
api_key, hashed_key = create_api_key()
print(f"API Key: {api_key}")  # e.g., "key_abc123..."
print(f"Hashed Key: {hashed_key}")  # Store this in your database

# Verify an API key
is_valid = verify_key(api_key, stored_hash)
```

::: warning Important Security Notes
- Always store the **hashed** version of the API key in your database, never the raw key
- Use `verify_key()` to check incoming API keys against stored hashes
- API keys should be transmitted securely (HTTPS only)
- Consider implementing key rotation and expiration policies
:::

### Complete Example

Here's a complete example showing how to set up API key authentication:

```python
from nexios.auth.backends.apikey import APIKeyAuthBackend, create_api_key, verify_key
from nexios.auth.base import SimpleUser
from nexios.auth.decorators import auth

class APIKeyUser(SimpleUser):
    def __init__(self, identity: str, display_name: str, permissions: list = None):
        self.identity = identity
        self.display_name = display_name
        self.permissions = permissions or []

    @property
    def is_authenticated(self) -> bool:
        return True

    @property
    def display_name(self) -> str:
        return self.display_name

    @property
    def identity(self) -> str:
        return self.identity

    def has_permission(self, permission: str) -> bool:
        return permission in self.permissions

    @classmethod
    async def load_user(cls, identity: str) -> APIKeyUser:
        # This method should verify the API key and load user data
        user_data = db.get_user_by_api_key(identity)
        if user_data:
            return cls(
                identity=user_data["id"],
                display_name=user_data["name"],
                permissions=user_data["permissions"]
            )
        return None

# Set up the backend
backend = APIKeyAuthBackend(header_name="X-API-Key")

app.add_middleware(AuthenticationMiddleware(
    user_model=APIKeyUser,
    backend=backend
))

# Protected route - requires valid API key in X-API-Key header
@app.get("/api/data")
@auth(scope="apikey")
async def get_protected_data(request: Request, response: Response):
    return {
        "data": "This is protected data",
        "user": request.user.display_name,
        "permissions": request.user.permissions
    }

# Endpoint to create new API keys (protect this endpoint!)
@app.post("/api/keys")
@auth()  # Requires authentication to create keys
async def create_api_key_endpoint(request: Request, response: Response):
    user_id = request.user.identity

    # Create new API key for the user
    api_key, hashed_key = create_api_key()

    # Store the hashed key in your database
    db.store_api_key(user_id, hashed_key)

    # Return the raw API key to the user (they won't see it again!)
    return {"api_key": api_key}
```

### Configuration Options

You can customize the API key backend behavior:

```python
# Use a custom header name
backend = APIKeyAuthBackend(header_name="Authorization")

# Use a custom prefix
backend = APIKeyAuthBackend(prefix="myapp")

# Combine both options
backend = APIKeyAuthBackend(
    header_name="X-MyApp-API-Key",
    prefix="myapp"
)
```

::: tip Best Practices
- Use HTTPS for all API communications
- Implement rate limiting for API key endpoints
- Log API key usage for security monitoring
- Rotate API keys regularly
- Use different API keys for different environments (dev, staging, prod)
:::

## Custom Authentication Backend
You can create a custom authentication backend by implementing the `AuthenticationBackend` interface.  This interface has only one method: `authenticate`. this method should return an `AuthResult` object.

### Basic Example

```python
from nexios.auth.backends.base import AuthenticationBackend
from nexios.auth.model import AuthResult
from nexios.http import Request, Response
class CustomAuthBackend(AuthenticationBackend):
    async def authenticate(self, request: Request, response: Response) -> AuthResult:
        return AuthResult(success=True, identity="123", scope="custom")
```

`AuthResult` takes the following arguments:
- `success`: A boolean indicating whether the authentication was successful.
- `identity`: The unique identifier of the user.
- `scope`: The scope of the authentication (e.g., "jwt", "session").

### What is the scope?
the scope is used to identify the authentication backend that was used to authenticate the user.

### Simple Example

Let's create a simple example of a custom authentication backend. In this example, we will create an authentication backend that checks if the user is in a database.

```python
from nexios.auth.backends.base import AuthenticationBackend
from nexios.auth.base import SimpleUser
from nexios.auth.model import AuthResult
from nexios.http import Request, Response


class DatabaseAuthBackend(AuthenticationBackend):
    async def authenticate(self, request: Request, response: Response) -> AuthResult:
        header = request.headers.get("X-Key")
        if not header:
            return AuthResult(success=False, identity="", scope="database")
        
        return AuthResult(success=True, identity=header, scope="database")


class APIKeyUser(SimpleUser):
    def __init__(self, identity: str, display_name: str):
        self.identity = identity
        self.display_name = display_name

    @property
    def is_authenticated(self) -> bool:
        return True

    @property
    def display_name(self) -> str:
        return self.display_name

    @property
    def identity(self) -> str:
        return self.identity

    @classmethod
    async def load_user(cls, identity: str) -> APIKeyUser:
        if db.check_api_key(identity):
            return cls(identity=identity, display_name="API Key")
        return None


app.add_middleware(AuthenticationMiddleware(
    user_model=APIKeyUser,
    backend=DatabaseAuthBackend()
))

@app.get("/")
async def index(request: Request, response: Response):
    return {"message": "Hello, world!"}
```
This code defines a custom authentication backend for Nexios, which uses an API key as the identity. The `load_user` method checks if the provided API key exists in the database and returns an `APIKeyUser` instance if it does.

::: tip
- `load_user` is an async method.
:::

## Protected Routes
Nexios provides a simple way to protect routes with authentication.

```python
from nexios.auth.decorators import auth

@app.get("/protected")
@auth()
async def protected_route(request: Request, response: Response):
    return {"message": "This is a protected route"}
```
the `auth` decorator protects the route from unauthenticated requests.


### Using Scope
You can use the `scope` argument to specify the scope of the authentication.

```python
from nexios.auth.decorators import auth

@app.get("/protected")
@auth(scope="jwt")
async def protected_route(request: Request, response: Response):
    return {"message": "This is a protected route"}
```
this will protect the route from unauthenticated requests and only allow requests with a valid JWT token.

### using multiple scopes
You can use the `scopes` argument to specify multiple scopes of the authentication.

```python
from nexios.auth.decorators import auth

@app.get("/protected")
@auth(scopes=["jwt", "session"])
async def protected_route(request: Request, response: Response):
    return {"message": "This is a protected route"}
```
this will protect the route from unauthenticated requests and only allow requests with a valid JWT token or session.




## Permissions (Role Based)
nexios provides a `has_permission` decorator to protect routes with permissions.

```python
from nexios.auth.decorators import has_permission

@app.get("/protected")
@has_permission("admin")
async def protected_route(request: Request, response: Response):
    return {"message": "This is a protected route"}
```

but the user should have the permission to access the route. you can override the `has_permission` method in the user model to check for permissions.

```python
class User(SimpleUser):
    def has_permission(self, permission: str) -> bool:
        return permission in self.permissions
```

### Using multiple permissions
You can use the `permissions` argument to specify multiple permissions of the authentication.

```python
from nexios.auth.decorators import has_permission

@app.get("/protected")
@has_permission(permissions=["admin", "user"])
async def protected_route(request: Request, response: Response):
    return {"message": "This is a protected route"}
```<|MERGE_RESOLUTION|>--- conflicted
+++ resolved
@@ -15,11 +15,7 @@
 
 By default, Nexios will try to authenticate users with a provided list of `backends`. This means that users can authenticate with either JSON Web Tokens (JWT) or session-based authentication. You can also add custom backends to support other authentication methods, such as API keys or OAuth.
 
-<<<<<<< HEAD
-Nexios makes authentication simple yet powerful. Here's what you need to get started:
-=======
 ## The Basic Idea
->>>>>>> f5e4549a
 
 Nexios uses a simple yet powerful authentication system that makes securing your API a breeze. With just one line of code, you can protect your routes with robust authentication logic.
 
