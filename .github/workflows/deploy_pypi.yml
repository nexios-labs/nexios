name: Publish Python Package

on:
  push:
    tags:
      - 'v*'

permissions:
  contents: read
  packages: write
  id-token: write

jobs:
  publish:
    runs-on: ubuntu-latest
<<<<<<< HEAD
    environment:
      name: pypi
      url: https://pypi.org/project/nexioapi
    permissions:
      id-token: write
=======

>>>>>>> a6b67f26
    steps:
      - name: Check out code
        uses: actions/checkout@v3

      - name: Set up Python
        uses: actions/setup-python@v4
        with:
          python-version: 3.10

      - name: Install dependencies
        run: |
          python -m pip install --upgrade pip
          pip install build twine

      - name: Build the package
        run: python -m build

      - name: Publish to PyPI
        uses: pypa/gh-action-pypi-publish@release/v1
        with:
          repository-url: https://upload.pypi.org/legacy/<|MERGE_RESOLUTION|>--- conflicted
+++ resolved
@@ -13,15 +13,11 @@
 jobs:
   publish:
     runs-on: ubuntu-latest
-<<<<<<< HEAD
     environment:
       name: pypi
-      url: https://pypi.org/project/nexioapi
+      url: https://pypi.org/p/nexioapi
     permissions:
       id-token: write
-=======
-
->>>>>>> a6b67f26
     steps:
       - name: Check out code
         uses: actions/checkout@v3
